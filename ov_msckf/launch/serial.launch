<launch>

    <!-- what config we are going to run (should match folder name) -->
    <arg name="verbosity"   default="INFO" /> <!-- ALL, DEBUG, INFO, WARNING, ERROR, SILENT -->
    <arg name="config"      default="euroc_mav" /> <!-- euroc_mav, tum_vi, rpng_aruco, kaist -->
    <arg name="config_path" default="$(find ov_msckf)/../config/$(arg config)/estimator_config.yaml" />

    <!-- mono or stereo and what ros bag to play -->
    <arg name="max_cameras" default="2" />
    <arg name="use_stereo"  default="true" />
    <arg name="bag_start"   default="0" /> <!-- v1-2: 0, mh1: 40, mh2: 35, mh3: 17.5, mh4-5: 15 -->
<<<<<<< HEAD
    <arg name="dataset"     default="V1_02_medium" /> <!-- V1_01_easy, V1_02_medium, V2_02_medium, dataset-room1_512_16 -->
<!--    <arg name="bag"         default="/media/patrick/RPNG FLASH 3/$(arg config)/$(arg dataset).bag" />-->
     <arg name="bag"         default="/home/patrick/datasets/$(arg config)/$(arg dataset).bag" />
=======
    <arg name="dataset"     default="V1_02_medium" /> <!-- V1_01_easy, V1_02_medium, V1_03_difficult, V2_02_medium, dataset-room1_512_16 -->
    <!-- <arg name="bag"         default="/media/patrick/RPNG FLASH 3/$(arg config)/$(arg dataset).bag" /> -->
    <arg name="bag"         default="/home/patrick/datasets/$(arg config)/$(arg dataset).bag" />
>>>>>>> db026f3e
    <!-- <arg name="bag"         default="/datasets/$(arg config)/$(arg dataset).bag" /> -->

    <!-- saving trajectory path and timing information -->
    <arg name="dosave"      default="false" />
    <arg name="dotime"      default="false" />
    <arg name="path_est"    default="/tmp/traj_estimate.txt" />
    <arg name="path_time"   default="/tmp/traj_timing.txt" />

    <!-- if we should viz the groundtruth -->
    <arg name="dolivetraj"  default="false" />
    <arg name="path_gt"     default="$(find ov_data)/$(arg config)/$(arg dataset).txt" />

    <!-- MASTER NODE! -->
<!--    <node name="ov_msckf" pkg="ov_msckf" type="ros1_serial_msckf" output="screen" clear_params="true" required="true" launch-prefix="gdb -ex run &#45;&#45;args">-->
    <node name="ov_msckf" pkg="ov_msckf" type="ros1_serial_msckf" output="screen" clear_params="true" required="true">

        <!-- bag parameters -->
        <param name="path_bag"                 type="str"    value="$(arg bag)" />
        <param name="bag_start"                type="double" value="$(arg bag_start)" />
        <param name="bag_durr"                 type="int"    value="-1" />

        <!-- master configuration object -->
        <param name="verbosity"                 type="str"    value="$(arg verbosity)" />
        <param name="config_path"               type="str"    value="$(arg config_path)" />

        <!-- world/filter parameters -->
        <param name="use_stereo"                type="bool"   value="$(arg use_stereo)" />
        <param name="max_cameras"               type="int"    value="$(arg max_cameras)" />

        <!-- timing statistics recording -->
        <param name="record_timing_information" type="bool"   value="$(arg dotime)" />
        <param name="record_timing_filepath"    type="str"    value="$(arg path_time)" />

    </node>

    <!-- record the trajectory if enabled -->
    <group if="$(arg dosave)">
        <node name="recorder_estimate" pkg="ov_eval" type="pose_to_file" output="screen" required="true">
            <param name="topic"      type="str" value="/ov_msckf/poseimu" />
            <param name="topic_type" type="str" value="PoseWithCovarianceStamped" />
            <param name="output"     type="str" value="$(arg path_est)" />
        </node>
    </group>

    <!-- path viz of aligned gt -->
    <group if="$(arg dolivetraj)">
        <node name="live_align_trajectory" pkg="ov_eval" type="live_align_trajectory" output="log" clear_params="true">
            <param name="alignment_type" type="str" value="posyaw" />
            <param name="path_gt"        type="str" value="$(arg path_gt)" />
        </node>
    </group>


</launch><|MERGE_RESOLUTION|>--- conflicted
+++ resolved
@@ -9,15 +9,9 @@
     <arg name="max_cameras" default="2" />
     <arg name="use_stereo"  default="true" />
     <arg name="bag_start"   default="0" /> <!-- v1-2: 0, mh1: 40, mh2: 35, mh3: 17.5, mh4-5: 15 -->
-<<<<<<< HEAD
-    <arg name="dataset"     default="V1_02_medium" /> <!-- V1_01_easy, V1_02_medium, V2_02_medium, dataset-room1_512_16 -->
-<!--    <arg name="bag"         default="/media/patrick/RPNG FLASH 3/$(arg config)/$(arg dataset).bag" />-->
-     <arg name="bag"         default="/home/patrick/datasets/$(arg config)/$(arg dataset).bag" />
-=======
     <arg name="dataset"     default="V1_02_medium" /> <!-- V1_01_easy, V1_02_medium, V1_03_difficult, V2_02_medium, dataset-room1_512_16 -->
     <!-- <arg name="bag"         default="/media/patrick/RPNG FLASH 3/$(arg config)/$(arg dataset).bag" /> -->
     <arg name="bag"         default="/home/patrick/datasets/$(arg config)/$(arg dataset).bag" />
->>>>>>> db026f3e
     <!-- <arg name="bag"         default="/datasets/$(arg config)/$(arg dataset).bag" /> -->
 
     <!-- saving trajectory path and timing information -->
